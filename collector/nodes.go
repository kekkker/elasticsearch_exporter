package collector

import (
	"encoding/json"
	"fmt"
	"net/http"
	"net/url"
	"path"

	"github.com/go-kit/kit/log"
	"github.com/go-kit/kit/log/level"
	"github.com/prometheus/client_golang/prometheus"
)

var (
	defaultNodeLabels               = []string{"cluster", "host", "name", "es_master_node", "es_data_node", "es_ingest_node", "es_client_node"}
	defaultThreadPoolLabels         = append(defaultNodeLabels, "type")
	defaultBreakerLabels            = append(defaultNodeLabels, "breaker")
	defaultFilesystemDataLabels     = append(defaultNodeLabels, "mount", "path")
	defaultFilesystemIODeviceLabels = append(defaultNodeLabels, "device")
	defaultCacheLabels              = append(defaultNodeLabels, "cache")

	defaultNodeLabelValues = func(cluster string, node NodeStatsNodeResponse) []string {
		// default settings (2.x) and map, which roles to consider
		roles := map[string]bool{
			"master": false,
			"data":   false,
			"ingest": false,
		}
		isClientNode := "true"
		// assumption: a 5.x node has at least one role, otherwise it's a 1.7 or 2.x node
		if len(node.Roles) > 0 {
			for _, role := range node.Roles {
				// set every absent role to false
				if _, ok := roles[role]; !ok {
					roles[role] = false
				} else {
					// if present in the roles field, set to true
					roles[role] = true
				}
			}
		} else {
			for role, setting := range node.Attributes {
				if _, ok := roles[role]; ok {
					if setting == "false" {
						roles[role] = false
					} else {
						roles[role] = true
					}
				}
			}
		}
		if len(node.HTTP) == 0 {
			isClientNode = "false"
		}
		return []string{
			cluster,
			node.Host,
			node.Name,
			fmt.Sprintf("%t", roles["master"]),
			fmt.Sprintf("%t", roles["data"]),
			fmt.Sprintf("%t", roles["ingest"]),
			isClientNode,
		}
	}
	defaultThreadPoolLabelValues = func(cluster string, node NodeStatsNodeResponse, pool string) []string {
		return append(defaultNodeLabelValues(cluster, node), pool)
	}
	defaultFilesystemDataLabelValues = func(cluster string, node NodeStatsNodeResponse, mount string, path string) []string {
		return append(defaultNodeLabelValues(cluster, node), mount, path)
	}
	defaultFilesystemIODeviceLabelValues = func(cluster string, node NodeStatsNodeResponse, device string) []string {
		return append(defaultNodeLabelValues(cluster, node), device)
	}
	defaultCacheHitLabelValues = func(cluster string, node NodeStatsNodeResponse) []string {
		return append(defaultNodeLabelValues(cluster, node), "hit")
	}
	defaultCacheMissLabelValues = func(cluster string, node NodeStatsNodeResponse) []string {
		return append(defaultNodeLabelValues(cluster, node), "miss")
	}
)

type nodeMetric struct {
	Type   prometheus.ValueType
	Desc   *prometheus.Desc
	Value  func(node NodeStatsNodeResponse) float64
	Labels func(cluster string, node NodeStatsNodeResponse) []string
}

type gcCollectionMetric struct {
	Type   prometheus.ValueType
	Desc   *prometheus.Desc
	Value  func(gcStats NodeStatsJVMGCCollectorResponse) float64
	Labels func(cluster string, node NodeStatsNodeResponse, collector string) []string
}

type breakerMetric struct {
	Type   prometheus.ValueType
	Desc   *prometheus.Desc
	Value  func(breakerStats NodeStatsBreakersResponse) float64
	Labels func(cluster string, node NodeStatsNodeResponse, breaker string) []string
}

type threadPoolMetric struct {
	Type   prometheus.ValueType
	Desc   *prometheus.Desc
	Value  func(threadPoolStats NodeStatsThreadPoolPoolResponse) float64
	Labels func(cluster string, node NodeStatsNodeResponse, breaker string) []string
}

type filesystemDataMetric struct {
	Type   prometheus.ValueType
	Desc   *prometheus.Desc
	Value  func(fsStats NodeStatsFSDataResponse) float64
	Labels func(cluster string, node NodeStatsNodeResponse, mount string, path string) []string
}

<<<<<<< HEAD
type filesystemIODeviceMetric struct {
	Type   prometheus.ValueType
	Desc   *prometheus.Desc
	Value  func(fsStats NodeStatsFSIOStatsDeviceResponse) float64
	Labels func(cluster string, node NodeStatsNodeResponse, device string) []string
}

=======
// Nodes information struct
>>>>>>> c36d0a21
type Nodes struct {
	logger log.Logger
	client *http.Client
	url    *url.URL
	all    bool

	up                              prometheus.Gauge
	totalScrapes, jsonParseFailures prometheus.Counter

	nodeMetrics               []*nodeMetric
	gcCollectionMetrics       []*gcCollectionMetric
	breakerMetrics            []*breakerMetric
	threadPoolMetrics         []*threadPoolMetric
	filesystemDataMetrics     []*filesystemDataMetric
	filesystemIODeviceMetrics []*filesystemIODeviceMetric
}

// NewNodes defines Nodes Prometheus metrics
func NewNodes(logger log.Logger, client *http.Client, url *url.URL, all bool) *Nodes {
	return &Nodes{
		logger: logger,
		client: client,
		url:    url,
		all:    all,

		up: prometheus.NewGauge(prometheus.GaugeOpts{
			Name: prometheus.BuildFQName(namespace, "node_stats", "up"),
			Help: "Was the last scrape of the ElasticSearch nodes endpoint successful.",
		}),
		totalScrapes: prometheus.NewCounter(prometheus.CounterOpts{
			Name: prometheus.BuildFQName(namespace, "node_stats", "total_scrapes"),
			Help: "Current total ElasticSearch node scrapes.",
		}),
		jsonParseFailures: prometheus.NewCounter(prometheus.CounterOpts{
			Name: prometheus.BuildFQName(namespace, "node_stats", "json_parse_failures"),
			Help: "Number of errors while parsing JSON.",
		}),

		nodeMetrics: []*nodeMetric{
			{
				Type: prometheus.GaugeValue,
				Desc: prometheus.NewDesc(
					prometheus.BuildFQName(namespace, "os", "load1"),
					"Shortterm load average",
					defaultNodeLabels, nil,
				),
				Value: func(node NodeStatsNodeResponse) float64 {
					return node.OS.CPU.LoadAvg.Load1
				},
				Labels: defaultNodeLabelValues,
			},
			{
				Type: prometheus.GaugeValue,
				Desc: prometheus.NewDesc(
					prometheus.BuildFQName(namespace, "os", "load5"),
					"Midterm load average",
					defaultNodeLabels, nil,
				),
				Value: func(node NodeStatsNodeResponse) float64 {
					return node.OS.CPU.LoadAvg.Load5
				},
				Labels: defaultNodeLabelValues,
			},
			{
				Type: prometheus.GaugeValue,
				Desc: prometheus.NewDesc(
					prometheus.BuildFQName(namespace, "os", "load15"),
					"Longterm load average",
					defaultNodeLabels, nil,
				),
				Value: func(node NodeStatsNodeResponse) float64 {
					return node.OS.CPU.LoadAvg.Load15
				},
				Labels: defaultNodeLabelValues,
			},
			{
				Type: prometheus.GaugeValue,
				Desc: prometheus.NewDesc(
					prometheus.BuildFQName(namespace, "os", "cpu_percent"),
					"Percent CPU used by OS",
					defaultNodeLabels, nil,
				),
				Value: func(node NodeStatsNodeResponse) float64 {
					return float64(node.OS.CPU.Percent)
				},
				Labels: defaultNodeLabelValues,
			},
			{
				Type: prometheus.GaugeValue,
				Desc: prometheus.NewDesc(
					prometheus.BuildFQName(namespace, "indices", "fielddata_memory_size_bytes"),
					"Field data cache memory usage in bytes",
					defaultNodeLabels, nil,
				),
				Value: func(node NodeStatsNodeResponse) float64 {
					return float64(node.Indices.FieldData.MemorySize)
				},
				Labels: defaultNodeLabelValues,
			},
			{
				Type: prometheus.CounterValue,
				Desc: prometheus.NewDesc(
					prometheus.BuildFQName(namespace, "indices", "fielddata_evictions"),
					"Evictions from field data",
					defaultNodeLabels, nil,
				),
				Value: func(node NodeStatsNodeResponse) float64 {
					return float64(node.Indices.FieldData.Evictions)
				},
				Labels: defaultNodeLabelValues,
			},
			{
				Type: prometheus.GaugeValue,
				Desc: prometheus.NewDesc(
					prometheus.BuildFQName(namespace, "indices", "filter_cache_memory_size_bytes"),
					"Filter cache memory usage in bytes",
					defaultNodeLabels, nil,
				),
				Value: func(node NodeStatsNodeResponse) float64 {
					return float64(node.Indices.FilterCache.MemorySize)
				},
				Labels: defaultNodeLabelValues,
			},
			{
				Type: prometheus.CounterValue,
				Desc: prometheus.NewDesc(
					prometheus.BuildFQName(namespace, "indices", "filter_cache_evictions"),
					"Evictions from filter cache",
					defaultNodeLabels, nil,
				),
				Value: func(node NodeStatsNodeResponse) float64 {
					return float64(node.Indices.FilterCache.Evictions)
				},
				Labels: defaultNodeLabelValues,
			},
			{
				Type: prometheus.GaugeValue,
				Desc: prometheus.NewDesc(
					prometheus.BuildFQName(namespace, "indices", "query_cache_memory_size_bytes"),
					"Query cache memory usage in bytes",
					defaultNodeLabels, nil,
				),
				Value: func(node NodeStatsNodeResponse) float64 {
					return float64(node.Indices.QueryCache.MemorySize)
				},
				Labels: defaultNodeLabelValues,
			},
			{
				Type: prometheus.CounterValue,
				Desc: prometheus.NewDesc(
					prometheus.BuildFQName(namespace, "indices", "query_cache_evictions"),
					"Evictions from query cache",
					defaultNodeLabels, nil,
				),
				Value: func(node NodeStatsNodeResponse) float64 {
					return float64(node.Indices.QueryCache.Evictions)
				},
				Labels: defaultNodeLabelValues,
			},
			{
				Type: prometheus.CounterValue,
				Desc: prometheus.NewDesc(
					prometheus.BuildFQName(namespace, "indices", "query_cache_total"),
					"Query cache total count",
					defaultNodeLabels, nil,
				),
				Value: func(node NodeStatsNodeResponse) float64 {
					return float64(node.Indices.QueryCache.TotalCount)
				},
				Labels: defaultNodeLabelValues,
			},
			{
				Type: prometheus.GaugeValue,
				Desc: prometheus.NewDesc(
					prometheus.BuildFQName(namespace, "indices", "query_cache_cache_size"),
					"Query cache cache size",
					defaultNodeLabels, nil,
				),
				Value: func(node NodeStatsNodeResponse) float64 {
					return float64(node.Indices.QueryCache.CacheSize)
				},
				Labels: defaultNodeLabelValues,
			},
			{
				Type: prometheus.GaugeValue,
				Desc: prometheus.NewDesc(
					prometheus.BuildFQName(namespace, "indices", "query_cache_cache_count"),
					"Query cache cache count",
					defaultNodeLabels, nil,
				),
				Value: func(node NodeStatsNodeResponse) float64 {
					return float64(node.Indices.QueryCache.CacheCount)
				},
				Labels: defaultNodeLabelValues,
			},
			{
				Type: prometheus.CounterValue,
				Desc: prometheus.NewDesc(
					prometheus.BuildFQName(namespace, "indices", "query_cache_count"),
					"Query cache count",
					defaultCacheLabels, nil,
				),
				Value: func(node NodeStatsNodeResponse) float64 {
					return float64(node.Indices.QueryCache.HitCount)
				},
				Labels: defaultCacheHitLabelValues,
			},
			{
				Type: prometheus.CounterValue,
				Desc: prometheus.NewDesc(
					prometheus.BuildFQName(namespace, "indices", "query_cache_count"),
					"Query cache count",
					defaultCacheLabels, nil,
				),
				Value: func(node NodeStatsNodeResponse) float64 {
					return float64(node.Indices.QueryCache.MissCount)
				},
				Labels: defaultCacheMissLabelValues,
			},
			{
				Type: prometheus.GaugeValue,
				Desc: prometheus.NewDesc(
					prometheus.BuildFQName(namespace, "indices", "request_cache_memory_size_bytes"),
					"Request cache memory usage in bytes",
					defaultNodeLabels, nil,
				),
				Value: func(node NodeStatsNodeResponse) float64 {
					return float64(node.Indices.RequestCache.MemorySize)
				},
				Labels: defaultNodeLabelValues,
			},
			{
				Type: prometheus.CounterValue,
				Desc: prometheus.NewDesc(
					prometheus.BuildFQName(namespace, "indices", "request_cache_evictions"),
					"Evictions from request cache",
					defaultNodeLabels, nil,
				),
				Value: func(node NodeStatsNodeResponse) float64 {
					return float64(node.Indices.RequestCache.Evictions)
				},
				Labels: defaultNodeLabelValues,
			},
			{
				Type: prometheus.CounterValue,
				Desc: prometheus.NewDesc(
					prometheus.BuildFQName(namespace, "indices", "request_cache_count"),
					"Request cache count",
					defaultCacheLabels, nil,
				),
				Value: func(node NodeStatsNodeResponse) float64 {
					return float64(node.Indices.RequestCache.HitCount)
				},
				Labels: defaultCacheHitLabelValues,
			},
			{
				Type: prometheus.CounterValue,
				Desc: prometheus.NewDesc(
					prometheus.BuildFQName(namespace, "indices", "request_cache_count"),
					"Request cache count",
					defaultCacheLabels, nil,
				),
				Value: func(node NodeStatsNodeResponse) float64 {
					return float64(node.Indices.RequestCache.MissCount)
				},
				Labels: defaultCacheMissLabelValues,
			},
			{
				Type: prometheus.CounterValue,
				Desc: prometheus.NewDesc(
					prometheus.BuildFQName(namespace, "indices", "translog_operations"),
					"Total translog operations",
					defaultNodeLabels, nil,
				),
				Value: func(node NodeStatsNodeResponse) float64 {
					return float64(node.Indices.Translog.Operations)
				},
				Labels: defaultNodeLabelValues,
			},
			{
				Type: prometheus.CounterValue,
				Desc: prometheus.NewDesc(
					prometheus.BuildFQName(namespace, "indices", "translog_size_in_bytes"),
					"Total translog size in bytes",
					defaultNodeLabels, nil,
				),
				Value: func(node NodeStatsNodeResponse) float64 {
					return float64(node.Indices.Translog.Size)
				},
				Labels: defaultNodeLabelValues,
			},
			{
				Type: prometheus.CounterValue,
				Desc: prometheus.NewDesc(
					prometheus.BuildFQName(namespace, "indices", "get_time_seconds"),
					"Total get time in seconds",
					defaultNodeLabels, nil,
				),
				Value: func(node NodeStatsNodeResponse) float64 {
					return float64(node.Indices.Get.Time) / 1000
				},
				Labels: defaultNodeLabelValues,
			},
			{
				Type: prometheus.CounterValue,
				Desc: prometheus.NewDesc(
					prometheus.BuildFQName(namespace, "indices", "get_total"),
					"Total get",
					defaultNodeLabels, nil,
				),
				Value: func(node NodeStatsNodeResponse) float64 {
					return float64(node.Indices.Get.Total)
				},
				Labels: defaultNodeLabelValues,
			},
			{
				Type: prometheus.CounterValue,
				Desc: prometheus.NewDesc(
					prometheus.BuildFQName(namespace, "indices", "get_missing_time_seconds"),
					"Total time of get missing in seconds",
					defaultNodeLabels, nil,
				),
				Value: func(node NodeStatsNodeResponse) float64 {
					return float64(node.Indices.Get.MissingTime) / 1000
				},
				Labels: defaultNodeLabelValues,
			},
			{
				Type: prometheus.CounterValue,
				Desc: prometheus.NewDesc(
					prometheus.BuildFQName(namespace, "indices", "get_missing_total"),
					"Total get missing",
					defaultNodeLabels, nil,
				),
				Value: func(node NodeStatsNodeResponse) float64 {
					return float64(node.Indices.Get.MissingTotal)
				},
				Labels: defaultNodeLabelValues,
			},
			{
				Type: prometheus.CounterValue,
				Desc: prometheus.NewDesc(
					prometheus.BuildFQName(namespace, "indices", "get_exists_time_seconds"),
					"Total time get exists in seconds",
					defaultNodeLabels, nil,
				),
				Value: func(node NodeStatsNodeResponse) float64 {
					return float64(node.Indices.Get.ExistsTime) / 1000
				},
				Labels: defaultNodeLabelValues,
			},
			{
				Type: prometheus.CounterValue,
				Desc: prometheus.NewDesc(
					prometheus.BuildFQName(namespace, "indices", "get_exists_total"),
					"Total get exists operations",
					defaultNodeLabels, nil,
				),
				Value: func(node NodeStatsNodeResponse) float64 {
					return float64(node.Indices.Get.ExistsTotal)
				},
				Labels: defaultNodeLabelValues,
			},
			{
				Type: prometheus.CounterValue,
				Desc: prometheus.NewDesc(
					prometheus.BuildFQName(namespace, "indices_refresh", "time_seconds_total"),
					"Total refreshes",
					defaultNodeLabels, nil,
				),
				Value: func(node NodeStatsNodeResponse) float64 {
					return float64(node.Indices.Refresh.TotalTime) / 1000
				},
				Labels: defaultNodeLabelValues,
			},
			{
				Type: prometheus.CounterValue,
				Desc: prometheus.NewDesc(
					prometheus.BuildFQName(namespace, "indices_refresh", "total"),
					"Total time spent refreshing in seconds",
					defaultNodeLabels, nil,
				),
				Value: func(node NodeStatsNodeResponse) float64 {
					return float64(node.Indices.Refresh.Total)
				},
				Labels: defaultNodeLabelValues,
			},
			{
				Type: prometheus.CounterValue,
				Desc: prometheus.NewDesc(
					prometheus.BuildFQName(namespace, "indices", "search_query_time_seconds"),
					"Total search query time in seconds",
					defaultNodeLabels, nil,
				),
				Value: func(node NodeStatsNodeResponse) float64 {
					return float64(node.Indices.Search.QueryTime) / 1000
				},
				Labels: defaultNodeLabelValues,
			},
			{
				Type: prometheus.CounterValue,
				Desc: prometheus.NewDesc(
					prometheus.BuildFQName(namespace, "indices", "search_query_total"),
					"Total number of queries",
					defaultNodeLabels, nil,
				),
				Value: func(node NodeStatsNodeResponse) float64 {
					return float64(node.Indices.Search.QueryTotal)
				},
				Labels: defaultNodeLabelValues,
			},
			{
				Type: prometheus.CounterValue,
				Desc: prometheus.NewDesc(
					prometheus.BuildFQName(namespace, "indices", "search_fetch_time_seconds"),
					"Total search fetch time in seconds",
					defaultNodeLabels, nil,
				),
				Value: func(node NodeStatsNodeResponse) float64 {
					return float64(node.Indices.Search.FetchTime) / 1000
				},
				Labels: defaultNodeLabelValues,
			},
			{
				Type: prometheus.CounterValue,
				Desc: prometheus.NewDesc(
					prometheus.BuildFQName(namespace, "indices", "search_fetch_total"),
					"Total number of fetches",
					defaultNodeLabels, nil,
				),
				Value: func(node NodeStatsNodeResponse) float64 {
					return float64(node.Indices.Search.FetchTotal)
				},
				Labels: defaultNodeLabelValues,
			},
			{
				Type: prometheus.GaugeValue,
				Desc: prometheus.NewDesc(
					prometheus.BuildFQName(namespace, "indices", "docs"),
					"Count of documents on this node",
					defaultNodeLabels, nil,
				),
				Value: func(node NodeStatsNodeResponse) float64 {
					return float64(node.Indices.Docs.Count)
				},
				Labels: defaultNodeLabelValues,
			},
			{
				Type: prometheus.GaugeValue,
				Desc: prometheus.NewDesc(
					prometheus.BuildFQName(namespace, "indices", "docs_deleted"),
					"Count of deleted documents on this node",
					defaultNodeLabels, nil,
				),
				Value: func(node NodeStatsNodeResponse) float64 {
					return float64(node.Indices.Docs.Deleted)
				},
				Labels: defaultNodeLabelValues,
			},
			{
				Type: prometheus.GaugeValue,
				Desc: prometheus.NewDesc(
					prometheus.BuildFQName(namespace, "indices", "store_size_bytes"),
					"Current size of stored index data in bytes",
					defaultNodeLabels, nil,
				),
				Value: func(node NodeStatsNodeResponse) float64 {
					return float64(node.Indices.Store.Size)
				},
				Labels: defaultNodeLabelValues,
			},
			{
				Type: prometheus.CounterValue,
				Desc: prometheus.NewDesc(
					prometheus.BuildFQName(namespace, "indices", "store_throttle_time_seconds_total"),
					"Throttle time for index store in seconds",
					defaultNodeLabels, nil,
				),
				Value: func(node NodeStatsNodeResponse) float64 {
					return float64(node.Indices.Store.ThrottleTime) / 1000
				},
				Labels: defaultNodeLabelValues,
			},
			{
				Type: prometheus.GaugeValue,
				Desc: prometheus.NewDesc(
					prometheus.BuildFQName(namespace, "indices", "segments_memory_bytes"),
					"Current memory size of segments in bytes",
					defaultNodeLabels, nil,
				),
				Value: func(node NodeStatsNodeResponse) float64 {
					return float64(node.Indices.Segments.Memory)
				},
				Labels: defaultNodeLabelValues,
			},
			{
				Type: prometheus.GaugeValue,
				Desc: prometheus.NewDesc(
					prometheus.BuildFQName(namespace, "indices", "segments_count"),
					"Count of index segments on this node",
					defaultNodeLabels, nil,
				),
				Value: func(node NodeStatsNodeResponse) float64 {
					return float64(node.Indices.Segments.Count)
				},
				Labels: defaultNodeLabelValues,
			},
			{
				Type: prometheus.CounterValue,
				Desc: prometheus.NewDesc(
					prometheus.BuildFQName(namespace, "indices", "flush_total"),
					"Total flushes",
					defaultNodeLabels, nil,
				),
				Value: func(node NodeStatsNodeResponse) float64 {
					return float64(node.Indices.Flush.Total)
				},
				Labels: defaultNodeLabelValues,
			},
			{
				Type: prometheus.CounterValue,
				Desc: prometheus.NewDesc(
					prometheus.BuildFQName(namespace, "indices", "flush_time_seconds"),
					"Cumulative flush time in seconds",
					defaultNodeLabels, nil,
				),
				Value: func(node NodeStatsNodeResponse) float64 {
					return float64(node.Indices.Flush.Time) / 1000
				},
				Labels: defaultNodeLabelValues,
			},
			{
				Type: prometheus.CounterValue,
				Desc: prometheus.NewDesc(
					prometheus.BuildFQName(namespace, "indices_indexing", "index_time_seconds_total"),
					"Cumulative index time in seconds",
					defaultNodeLabels, nil,
				),
				Value: func(node NodeStatsNodeResponse) float64 {
					return float64(node.Indices.Indexing.IndexTime) / 1000
				},
				Labels: defaultNodeLabelValues,
			},
			{
				Type: prometheus.CounterValue,
				Desc: prometheus.NewDesc(
					prometheus.BuildFQName(namespace, "indices_indexing", "index_total"),
					"Total index calls",
					defaultNodeLabels, nil,
				),
				Value: func(node NodeStatsNodeResponse) float64 {
					return float64(node.Indices.Indexing.IndexTotal)
				},
				Labels: defaultNodeLabelValues,
			},
			{
				Type: prometheus.CounterValue,
				Desc: prometheus.NewDesc(
					prometheus.BuildFQName(namespace, "indices_indexing", "delete_time_seconds_total"),
					"Total time indexing delete in seconds",
					defaultNodeLabels, nil,
				),
				Value: func(node NodeStatsNodeResponse) float64 {
					return float64(node.Indices.Indexing.DeleteTime) / 1000
				},
				Labels: defaultNodeLabelValues,
			},
			{
				Type: prometheus.CounterValue,
				Desc: prometheus.NewDesc(
					prometheus.BuildFQName(namespace, "indices_indexing", "delete_total"),
					"Total indexing deletes",
					defaultNodeLabels, nil,
				),
				Value: func(node NodeStatsNodeResponse) float64 {
					return float64(node.Indices.Indexing.DeleteTotal)
				},
				Labels: defaultNodeLabelValues,
			},
			{
				Type: prometheus.CounterValue,
				Desc: prometheus.NewDesc(
					prometheus.BuildFQName(namespace, "indices_merges", "total"),
					"Total merges",
					defaultNodeLabels, nil,
				),
				Value: func(node NodeStatsNodeResponse) float64 {
					return float64(node.Indices.Merges.Total)
				},
				Labels: defaultNodeLabelValues,
			},
			{
				Type: prometheus.GaugeValue,
				Desc: prometheus.NewDesc(
					prometheus.BuildFQName(namespace, "indices_merges", "current"),
					"Current merges",
					defaultNodeLabels, nil,
				),
				Value: func(node NodeStatsNodeResponse) float64 {
					return float64(node.Indices.Merges.Current)
				},
				Labels: defaultNodeLabelValues,
			},
			{
				Type: prometheus.CounterValue,
				Desc: prometheus.NewDesc(
					prometheus.BuildFQName(namespace, "indices_merges", "docs_total"),
					"Cumulative docs merged",
					defaultNodeLabels, nil,
				),
				Value: func(node NodeStatsNodeResponse) float64 {
					return float64(node.Indices.Merges.TotalDocs)
				},
				Labels: defaultNodeLabelValues,
			},
			{
				Type: prometheus.CounterValue,
				Desc: prometheus.NewDesc(
					prometheus.BuildFQName(namespace, "indices_merges", "total_size_bytes_total"),
					"Total merge size in bytes",
					defaultNodeLabels, nil,
				),
				Value: func(node NodeStatsNodeResponse) float64 {
					return float64(node.Indices.Merges.TotalSize)
				},
				Labels: defaultNodeLabelValues,
			},
			{
				Type: prometheus.CounterValue,
				Desc: prometheus.NewDesc(
					prometheus.BuildFQName(namespace, "indices_merges", "total_time_seconds_total"),
					"Total time spent merging in seconds",
					defaultNodeLabels, nil,
				),
				Value: func(node NodeStatsNodeResponse) float64 {
					return float64(node.Indices.Merges.TotalTime) / 1000
				},
				Labels: defaultNodeLabelValues,
			},
			{
				Type: prometheus.GaugeValue,
				Desc: prometheus.NewDesc(
					prometheus.BuildFQName(namespace, "jvm_memory", "used_bytes"),
					"JVM memory currently used by area",
					append(defaultNodeLabels, "area"), nil,
				),
				Value: func(node NodeStatsNodeResponse) float64 {
					return float64(node.JVM.Mem.HeapUsed)
				},
				Labels: func(cluster string, node NodeStatsNodeResponse) []string {
					return append(defaultNodeLabelValues(cluster, node), "heap")
				},
			},
			{
				Type: prometheus.GaugeValue,
				Desc: prometheus.NewDesc(
					prometheus.BuildFQName(namespace, "jvm_memory", "used_bytes"),
					"JVM memory currently used by area",
					append(defaultNodeLabels, "area"), nil,
				),
				Value: func(node NodeStatsNodeResponse) float64 {
					return float64(node.JVM.Mem.NonHeapUsed)
				},
				Labels: func(cluster string, node NodeStatsNodeResponse) []string {
					return append(defaultNodeLabelValues(cluster, node), "non-heap")
				},
			},
			{
				Type: prometheus.GaugeValue,
				Desc: prometheus.NewDesc(
					prometheus.BuildFQName(namespace, "jvm_memory", "max_bytes"),
					"JVM memory max",
					append(defaultNodeLabels, "area"), nil,
				),
				Value: func(node NodeStatsNodeResponse) float64 {
					return float64(node.JVM.Mem.HeapMax)
				},
				Labels: func(cluster string, node NodeStatsNodeResponse) []string {
					return append(defaultNodeLabelValues(cluster, node), "heap")
				},
			},
			{
				Type: prometheus.GaugeValue,
				Desc: prometheus.NewDesc(
					prometheus.BuildFQName(namespace, "jvm_memory", "committed_bytes"),
					"JVM memory currently committed by area",
					append(defaultNodeLabels, "area"), nil,
				),
				Value: func(node NodeStatsNodeResponse) float64 {
					return float64(node.JVM.Mem.HeapCommitted)
				},
				Labels: func(cluster string, node NodeStatsNodeResponse) []string {
					return append(defaultNodeLabelValues(cluster, node), "heap")
				},
			},
			{
				Type: prometheus.GaugeValue,
				Desc: prometheus.NewDesc(
					prometheus.BuildFQName(namespace, "jvm_memory", "committed_bytes"),
					"JVM memory currently committed by area",
					append(defaultNodeLabels, "area"), nil,
				),
				Value: func(node NodeStatsNodeResponse) float64 {
					return float64(node.JVM.Mem.NonHeapCommitted)
				},
				Labels: func(cluster string, node NodeStatsNodeResponse) []string {
					return append(defaultNodeLabelValues(cluster, node), "non-heap")
				},
			},
			{
				Type: prometheus.GaugeValue,
				Desc: prometheus.NewDesc(
					prometheus.BuildFQName(namespace, "jvm_memory_pool", "used_bytes"),
					"JVM memory currently used by pool",
					append(defaultNodeLabels, "pool"), nil,
				),
				Value: func(node NodeStatsNodeResponse) float64 {
					return float64(node.JVM.Mem.Pools["young"].Used)
				},
				Labels: func(cluster string, node NodeStatsNodeResponse) []string {
					return append(defaultNodeLabelValues(cluster, node), "young")
				},
			},
			{
				Type: prometheus.CounterValue,
				Desc: prometheus.NewDesc(
					prometheus.BuildFQName(namespace, "jvm_memory_pool", "max_bytes"),
					"JVM memory max by pool",
					append(defaultNodeLabels, "pool"), nil,
				),
				Value: func(node NodeStatsNodeResponse) float64 {
					return float64(node.JVM.Mem.Pools["young"].Max)
				},
				Labels: func(cluster string, node NodeStatsNodeResponse) []string {
					return append(defaultNodeLabelValues(cluster, node), "young")
				},
			},
			{
				Type: prometheus.CounterValue,
				Desc: prometheus.NewDesc(
					prometheus.BuildFQName(namespace, "jvm_memory_pool", "peak_used_bytes"),
					"JVM memory peak used by pool",
					append(defaultNodeLabels, "pool"), nil,
				),
				Value: func(node NodeStatsNodeResponse) float64 {
					return float64(node.JVM.Mem.Pools["young"].PeakUsed)
				},
				Labels: func(cluster string, node NodeStatsNodeResponse) []string {
					return append(defaultNodeLabelValues(cluster, node), "young")
				},
			},
			{
				Type: prometheus.CounterValue,
				Desc: prometheus.NewDesc(
					prometheus.BuildFQName(namespace, "jvm_memory_pool", "peak_max_bytes"),
					"JVM memory peak max by pool",
					append(defaultNodeLabels, "pool"), nil,
				),
				Value: func(node NodeStatsNodeResponse) float64 {
					return float64(node.JVM.Mem.Pools["young"].PeakMax)
				},
				Labels: func(cluster string, node NodeStatsNodeResponse) []string {
					return append(defaultNodeLabelValues(cluster, node), "young")
				},
			},
			{
				Type: prometheus.GaugeValue,
				Desc: prometheus.NewDesc(
					prometheus.BuildFQName(namespace, "jvm_memory_pool", "used_bytes"),
					"JVM memory currently used by pool",
					append(defaultNodeLabels, "pool"), nil,
				),
				Value: func(node NodeStatsNodeResponse) float64 {
					return float64(node.JVM.Mem.Pools["survivor"].Used)
				},
				Labels: func(cluster string, node NodeStatsNodeResponse) []string {
					return append(defaultNodeLabelValues(cluster, node), "survivor")
				},
			},
			{
				Type: prometheus.CounterValue,
				Desc: prometheus.NewDesc(
					prometheus.BuildFQName(namespace, "jvm_memory_pool", "max_bytes"),
					"JVM memory max by pool",
					append(defaultNodeLabels, "pool"), nil,
				),
				Value: func(node NodeStatsNodeResponse) float64 {
					return float64(node.JVM.Mem.Pools["survivor"].Max)
				},
				Labels: func(cluster string, node NodeStatsNodeResponse) []string {
					return append(defaultNodeLabelValues(cluster, node), "survivor")
				},
			},
			{
				Type: prometheus.CounterValue,
				Desc: prometheus.NewDesc(
					prometheus.BuildFQName(namespace, "jvm_memory_pool", "peak_used_bytes"),
					"JVM memory peak used by pool",
					append(defaultNodeLabels, "pool"), nil,
				),
				Value: func(node NodeStatsNodeResponse) float64 {
					return float64(node.JVM.Mem.Pools["survivor"].PeakUsed)
				},
				Labels: func(cluster string, node NodeStatsNodeResponse) []string {
					return append(defaultNodeLabelValues(cluster, node), "survivor")
				},
			},
			{
				Type: prometheus.CounterValue,
				Desc: prometheus.NewDesc(
					prometheus.BuildFQName(namespace, "jvm_memory_pool", "peak_max_bytes"),
					"JVM memory peak max by pool",
					append(defaultNodeLabels, "pool"), nil,
				),
				Value: func(node NodeStatsNodeResponse) float64 {
					return float64(node.JVM.Mem.Pools["survivor"].PeakMax)
				},
				Labels: func(cluster string, node NodeStatsNodeResponse) []string {
					return append(defaultNodeLabelValues(cluster, node), "survivor")
				},
			},
			{
				Type: prometheus.GaugeValue,
				Desc: prometheus.NewDesc(
					prometheus.BuildFQName(namespace, "jvm_memory_pool", "used_bytes"),
					"JVM memory currently used by pool",
					append(defaultNodeLabels, "pool"), nil,
				),
				Value: func(node NodeStatsNodeResponse) float64 {
					return float64(node.JVM.Mem.Pools["old"].Used)
				},
				Labels: func(cluster string, node NodeStatsNodeResponse) []string {
					return append(defaultNodeLabelValues(cluster, node), "old")
				},
			},
			{
				Type: prometheus.CounterValue,
				Desc: prometheus.NewDesc(
					prometheus.BuildFQName(namespace, "jvm_memory_pool", "max_bytes"),
					"JVM memory max by pool",
					append(defaultNodeLabels, "pool"), nil,
				),
				Value: func(node NodeStatsNodeResponse) float64 {
					return float64(node.JVM.Mem.Pools["old"].Max)
				},
				Labels: func(cluster string, node NodeStatsNodeResponse) []string {
					return append(defaultNodeLabelValues(cluster, node), "old")
				},
			},
			{
				Type: prometheus.CounterValue,
				Desc: prometheus.NewDesc(
					prometheus.BuildFQName(namespace, "jvm_memory_pool", "peak_used_bytes"),
					"JVM memory peak used by pool",
					append(defaultNodeLabels, "pool"), nil,
				),
				Value: func(node NodeStatsNodeResponse) float64 {
					return float64(node.JVM.Mem.Pools["old"].PeakUsed)
				},
				Labels: func(cluster string, node NodeStatsNodeResponse) []string {
					return append(defaultNodeLabelValues(cluster, node), "old")
				},
			},
			{
				Type: prometheus.CounterValue,
				Desc: prometheus.NewDesc(
					prometheus.BuildFQName(namespace, "jvm_memory_pool", "peak_max_bytes"),
					"JVM memory peak max by pool",
					append(defaultNodeLabels, "pool"), nil,
				),
				Value: func(node NodeStatsNodeResponse) float64 {
					return float64(node.JVM.Mem.Pools["old"].PeakMax)
				},
				Labels: func(cluster string, node NodeStatsNodeResponse) []string {
					return append(defaultNodeLabelValues(cluster, node), "old")
				},
			},
			{
				Type: prometheus.GaugeValue,
				Desc: prometheus.NewDesc(
					prometheus.BuildFQName(namespace, "process", "cpu_percent"),
					"Percent CPU used by process",
					defaultNodeLabels, nil,
				),
				Value: func(node NodeStatsNodeResponse) float64 {
					return float64(node.Process.CPU.Percent)
				},
				Labels: defaultNodeLabelValues,
			},
			{
				Type: prometheus.GaugeValue,
				Desc: prometheus.NewDesc(
					prometheus.BuildFQName(namespace, "process", "mem_resident_size_bytes"),
					"Resident memory in use by process in bytes",
					defaultNodeLabels, nil,
				),
				Value: func(node NodeStatsNodeResponse) float64 {
					return float64(node.Process.Memory.Resident)
				},
				Labels: defaultNodeLabelValues,
			},
			{
				Type: prometheus.GaugeValue,
				Desc: prometheus.NewDesc(
					prometheus.BuildFQName(namespace, "process", "mem_share_size_bytes"),
					"Shared memory in use by process in bytes",
					defaultNodeLabels, nil,
				),
				Value: func(node NodeStatsNodeResponse) float64 {
					return float64(node.Process.Memory.Share)
				},
				Labels: defaultNodeLabelValues,
			},
			{
				Type: prometheus.GaugeValue,
				Desc: prometheus.NewDesc(
					prometheus.BuildFQName(namespace, "process", "mem_virtual_size_bytes"),
					"Total virtual memory used in bytes",
					defaultNodeLabels, nil,
				),
				Value: func(node NodeStatsNodeResponse) float64 {
					return float64(node.Process.Memory.TotalVirtual)
				},
				Labels: defaultNodeLabelValues,
			},
			{
				Type: prometheus.GaugeValue,
				Desc: prometheus.NewDesc(
					prometheus.BuildFQName(namespace, "process", "open_files_count"),
					"Open file descriptors",
					defaultNodeLabels, nil,
				),
				Value: func(node NodeStatsNodeResponse) float64 {
					return float64(node.Process.OpenFD)
				},
				Labels: defaultNodeLabelValues,
			},
			{
				Type: prometheus.GaugeValue,
				Desc: prometheus.NewDesc(
					prometheus.BuildFQName(namespace, "process", "max_files_descriptors"),
					"Max file descriptors",
					defaultNodeLabels, nil,
				),
				Value: func(node NodeStatsNodeResponse) float64 {
					return float64(node.Process.MaxFD)
				},
				Labels: defaultNodeLabelValues,
			},
			{
				Type: prometheus.CounterValue,
				Desc: prometheus.NewDesc(
					prometheus.BuildFQName(namespace, "process", "cpu_time_seconds_sum"),
					"Process CPU time in seconds",
					append(defaultNodeLabels, "type"), nil,
				),
				Value: func(node NodeStatsNodeResponse) float64 {
					return float64(node.Process.CPU.Total) / 1000
				},
				Labels: func(cluster string, node NodeStatsNodeResponse) []string {
					return append(defaultNodeLabelValues(cluster, node), "total")
				},
			},
			{
				Type: prometheus.CounterValue,
				Desc: prometheus.NewDesc(
					prometheus.BuildFQName(namespace, "process", "cpu_time_seconds_sum"),
					"Process CPU time in seconds",
					append(defaultNodeLabels, "type"), nil,
				),
				Value: func(node NodeStatsNodeResponse) float64 {
					return float64(node.Process.CPU.Sys) / 1000
				},
				Labels: func(cluster string, node NodeStatsNodeResponse) []string {
					return append(defaultNodeLabelValues(cluster, node), "sys")
				},
			},
			{
				Type: prometheus.CounterValue,
				Desc: prometheus.NewDesc(
					prometheus.BuildFQName(namespace, "process", "cpu_time_seconds_sum"),
					"Process CPU time in seconds",
					append(defaultNodeLabels, "type"), nil,
				),
				Value: func(node NodeStatsNodeResponse) float64 {
					return float64(node.Process.CPU.User) / 1000
				},
				Labels: func(cluster string, node NodeStatsNodeResponse) []string {
					return append(defaultNodeLabelValues(cluster, node), "user")
				},
			},
			{
				Type: prometheus.CounterValue,
				Desc: prometheus.NewDesc(
					prometheus.BuildFQName(namespace, "transport", "rx_packets_total"),
					"Count of packets received",
					defaultNodeLabels, nil,
				),
				Value: func(node NodeStatsNodeResponse) float64 {
					return float64(node.Transport.RxCount)
				},
				Labels: defaultNodeLabelValues,
			},
			{
				Type: prometheus.CounterValue,
				Desc: prometheus.NewDesc(
					prometheus.BuildFQName(namespace, "transport", "rx_size_bytes_total"),
					"Total number of bytes received",
					defaultNodeLabels, nil,
				),
				Value: func(node NodeStatsNodeResponse) float64 {
					return float64(node.Transport.RxSize)
				},
				Labels: defaultNodeLabelValues,
			},
			{
				Type: prometheus.CounterValue,
				Desc: prometheus.NewDesc(
					prometheus.BuildFQName(namespace, "transport", "tx_packets_total"),
					"Count of packets sent",
					defaultNodeLabels, nil,
				),
				Value: func(node NodeStatsNodeResponse) float64 {
					return float64(node.Transport.TxCount)
				},
				Labels: defaultNodeLabelValues,
			},
			{
				Type: prometheus.CounterValue,
				Desc: prometheus.NewDesc(
					prometheus.BuildFQName(namespace, "transport", "tx_size_bytes_total"),
					"Total number of bytes sent",
					defaultNodeLabels, nil,
				),
				Value: func(node NodeStatsNodeResponse) float64 {
					return float64(node.Transport.TxSize)
				},
				Labels: defaultNodeLabelValues,
			},
		},
		gcCollectionMetrics: []*gcCollectionMetric{
			{
				Type: prometheus.CounterValue,
				Desc: prometheus.NewDesc(
					prometheus.BuildFQName(namespace, "jvm_gc", "collection_seconds_count"),
					"Count of JVM GC runs",
					append(defaultNodeLabels, "gc"), nil,
				),
				Value: func(gcStats NodeStatsJVMGCCollectorResponse) float64 {
					return float64(gcStats.CollectionCount)
				},
				Labels: func(cluster string, node NodeStatsNodeResponse, collector string) []string {
					return append(defaultNodeLabelValues(cluster, node), collector)
				},
			},
			{
				Type: prometheus.CounterValue,
				Desc: prometheus.NewDesc(
					prometheus.BuildFQName(namespace, "jvm_gc", "collection_seconds_sum"),
					"GC run time in seconds",
					append(defaultNodeLabels, "gc"), nil,
				),
				Value: func(gcStats NodeStatsJVMGCCollectorResponse) float64 {
					return float64(gcStats.CollectionTime) / 1000
				},
				Labels: func(cluster string, node NodeStatsNodeResponse, collector string) []string {
					return append(defaultNodeLabelValues(cluster, node), collector)
				},
			},
		},
		breakerMetrics: []*breakerMetric{
			{
				Type: prometheus.GaugeValue,
				Desc: prometheus.NewDesc(
					prometheus.BuildFQName(namespace, "breakers", "estimated_size_bytes"),
					"Estimated size in bytes of breaker",
					defaultBreakerLabels, nil,
				),
				Value: func(breakerStats NodeStatsBreakersResponse) float64 {
					return float64(breakerStats.EstimatedSize)
				},
				Labels: func(cluster string, node NodeStatsNodeResponse, breaker string) []string {
					return append(defaultNodeLabelValues(cluster, node), breaker)
				},
			},
			{
				Type: prometheus.GaugeValue,
				Desc: prometheus.NewDesc(
					prometheus.BuildFQName(namespace, "breakers", "limit_size_bytes"),
					"Limit size in bytes for breaker",
					defaultBreakerLabels, nil,
				),
				Value: func(breakerStats NodeStatsBreakersResponse) float64 {
					return float64(breakerStats.LimitSize)
				},
				Labels: func(cluster string, node NodeStatsNodeResponse, breaker string) []string {
					return append(defaultNodeLabelValues(cluster, node), breaker)
				},
			},
			{
				Type: prometheus.CounterValue,
				Desc: prometheus.NewDesc(
					prometheus.BuildFQName(namespace, "breakers", "tripped"),
					"tripped for breaker",
					defaultBreakerLabels, nil,
				),
				Value: func(breakerStats NodeStatsBreakersResponse) float64 {
					return float64(breakerStats.Tripped)
				},
				Labels: func(cluster string, node NodeStatsNodeResponse, breaker string) []string {
					return append(defaultNodeLabelValues(cluster, node), breaker)
				},
			},
		},
		threadPoolMetrics: []*threadPoolMetric{
			{
				Type: prometheus.CounterValue,
				Desc: prometheus.NewDesc(
					prometheus.BuildFQName(namespace, "thread_pool", "completed_count"),
					"Thread Pool operations completed",
					defaultThreadPoolLabels, nil,
				),
				Value: func(threadPoolStats NodeStatsThreadPoolPoolResponse) float64 {
					return float64(threadPoolStats.Completed)
				},
				Labels: defaultThreadPoolLabelValues,
			},
			{
				Type: prometheus.CounterValue,
				Desc: prometheus.NewDesc(
					prometheus.BuildFQName(namespace, "thread_pool", "rejected_count"),
					"Thread Pool operations rejected",
					defaultThreadPoolLabels, nil,
				),
				Value: func(threadPoolStats NodeStatsThreadPoolPoolResponse) float64 {
					return float64(threadPoolStats.Rejected)
				},
				Labels: defaultThreadPoolLabelValues,
			},
			{
				Type: prometheus.GaugeValue,
				Desc: prometheus.NewDesc(
					prometheus.BuildFQName(namespace, "thread_pool", "active_count"),
					"Thread Pool threads active",
					defaultThreadPoolLabels, nil,
				),
				Value: func(threadPoolStats NodeStatsThreadPoolPoolResponse) float64 {
					return float64(threadPoolStats.Active)
				},
				Labels: defaultThreadPoolLabelValues,
			},
			{
				Type: prometheus.GaugeValue,
				Desc: prometheus.NewDesc(
					prometheus.BuildFQName(namespace, "thread_pool", "largest_count"),
					"Thread Pool largest threads count",
					defaultThreadPoolLabels, nil,
				),
				Value: func(threadPoolStats NodeStatsThreadPoolPoolResponse) float64 {
					return float64(threadPoolStats.Largest)
				},
				Labels: defaultThreadPoolLabelValues,
			},
			{
				Type: prometheus.GaugeValue,
				Desc: prometheus.NewDesc(
					prometheus.BuildFQName(namespace, "thread_pool", "queue_count"),
					"Thread Pool operations queued",
					defaultThreadPoolLabels, nil,
				),
				Value: func(threadPoolStats NodeStatsThreadPoolPoolResponse) float64 {
					return float64(threadPoolStats.Queue)
				},
				Labels: defaultThreadPoolLabelValues,
			},
			{
				Type: prometheus.GaugeValue,
				Desc: prometheus.NewDesc(
					prometheus.BuildFQName(namespace, "thread_pool", "threads_count"),
					"Thread Pool current threads count",
					defaultThreadPoolLabels, nil,
				),
				Value: func(threadPoolStats NodeStatsThreadPoolPoolResponse) float64 {
					return float64(threadPoolStats.Threads)
				},
				Labels: defaultThreadPoolLabelValues,
			},
		},
		filesystemDataMetrics: []*filesystemDataMetric{
			{
				Type: prometheus.GaugeValue,
				Desc: prometheus.NewDesc(
					prometheus.BuildFQName(namespace, "filesystem_data", "available_bytes"),
					"Available space on block device in bytes",
					defaultFilesystemDataLabels, nil,
				),
				Value: func(fsStats NodeStatsFSDataResponse) float64 {
					return float64(fsStats.Available)
				},
				Labels: defaultFilesystemDataLabelValues,
			},
			{
				Type: prometheus.GaugeValue,
				Desc: prometheus.NewDesc(
					prometheus.BuildFQName(namespace, "filesystem_data", "free_bytes"),
					"Free space on block device in bytes",
					defaultFilesystemDataLabels, nil,
				),
				Value: func(fsStats NodeStatsFSDataResponse) float64 {
					return float64(fsStats.Free)
				},
				Labels: defaultFilesystemDataLabelValues,
			},
			{
				Type: prometheus.GaugeValue,
				Desc: prometheus.NewDesc(
					prometheus.BuildFQName(namespace, "filesystem_data", "size_bytes"),
					"Size of block device in bytes",
					defaultFilesystemDataLabels, nil,
				),
				Value: func(fsStats NodeStatsFSDataResponse) float64 {
					return float64(fsStats.Total)
				},
				Labels: defaultFilesystemDataLabelValues,
			},
		},
		filesystemIODeviceMetrics: []*filesystemIODeviceMetric{
			{
				Type: prometheus.CounterValue,
				Desc: prometheus.NewDesc(
					prometheus.BuildFQName(namespace, "filesystem_io_stats_device", "operations_count"),
					"Count of disk operations",
					defaultFilesystemIODeviceLabels, nil,
				),
				Value: func(fsIODeviceStats NodeStatsFSIOStatsDeviceResponse) float64 {
					return float64(fsIODeviceStats.Operations)
				},
				Labels: defaultFilesystemIODeviceLabelValues,
			},
			{
				Type: prometheus.CounterValue,
				Desc: prometheus.NewDesc(
					prometheus.BuildFQName(namespace, "filesystem_io_stats_device", "read_operations_count"),
					"Count of disk read operations",
					defaultFilesystemIODeviceLabels, nil,
				),
				Value: func(fsIODeviceStats NodeStatsFSIOStatsDeviceResponse) float64 {
					return float64(fsIODeviceStats.ReadOperations)
				},
				Labels: defaultFilesystemIODeviceLabelValues,
			},
			{
				Type: prometheus.CounterValue,
				Desc: prometheus.NewDesc(
					prometheus.BuildFQName(namespace, "filesystem_io_stats_device", "write_operations_count"),
					"Count of disk write operations",
					defaultFilesystemIODeviceLabels, nil,
				),
				Value: func(fsIODeviceStats NodeStatsFSIOStatsDeviceResponse) float64 {
					return float64(fsIODeviceStats.WriteOperations)
				},
				Labels: defaultFilesystemIODeviceLabelValues,
			},
			{
				Type: prometheus.CounterValue,
				Desc: prometheus.NewDesc(
					prometheus.BuildFQName(namespace, "filesystem_io_stats_device", "read_size_kilobytes_sum"),
					"Total kilobytes read from disk",
					defaultFilesystemIODeviceLabels, nil,
				),
				Value: func(fsIODeviceStats NodeStatsFSIOStatsDeviceResponse) float64 {
					return float64(fsIODeviceStats.ReadSize)
				},
				Labels: defaultFilesystemIODeviceLabelValues,
			},
			{
				Type: prometheus.CounterValue,
				Desc: prometheus.NewDesc(
					prometheus.BuildFQName(namespace, "filesystem_io_stats_device", "write_size_kilobytes_sum"),
					"Total kilobytes written to disk",
					defaultFilesystemIODeviceLabels, nil,
				),
				Value: func(fsIODeviceStats NodeStatsFSIOStatsDeviceResponse) float64 {
					return float64(fsIODeviceStats.WriteSize)
				},
				Labels: defaultFilesystemIODeviceLabelValues,
			},
		},
	}
}

// Describe add metrics descriptions
func (c *Nodes) Describe(ch chan<- *prometheus.Desc) {
	for _, metric := range c.nodeMetrics {
		ch <- metric.Desc
	}
	for _, metric := range c.gcCollectionMetrics {
		ch <- metric.Desc
	}
	for _, metric := range c.threadPoolMetrics {
		ch <- metric.Desc
	}
	for _, metric := range c.filesystemDataMetrics {
		ch <- metric.Desc
	}
	for _, metric := range c.filesystemIODeviceMetrics {
		ch <- metric.Desc
	}
	ch <- c.up.Desc()
	ch <- c.totalScrapes.Desc()
	ch <- c.jsonParseFailures.Desc()
}

func (c *Nodes) fetchAndDecodeNodeStats() (nodeStatsResponse, error) {
	var nsr nodeStatsResponse

	u := *c.url

	if c.all {
		u.Path = path.Join(u.Path, "/_nodes/stats")
	} else {
		u.Path = path.Join(u.Path, "/_nodes/_local/stats")
	}

	res, err := c.client.Get(u.String())
	if err != nil {
		return nsr, fmt.Errorf("failed to get cluster health from %s://%s:%s%s: %s",
			u.Scheme, u.Hostname(), u.Port(), u.Path, err)
	}

	defer func() {
		err = res.Body.Close()
		if err != nil {
			_ = level.Warn(c.logger).Log(
				"msg", "failed to close http.Client",
				"err", err,
			)
		}
	}()

	if res.StatusCode != http.StatusOK {
		return nsr, fmt.Errorf("HTTP Request failed with code %d", res.StatusCode)
	}

	if err := json.NewDecoder(res.Body).Decode(&nsr); err != nil {
		c.jsonParseFailures.Inc()
		return nsr, err
	}
	return nsr, nil
}

// Collect gets nodes metric values
func (c *Nodes) Collect(ch chan<- prometheus.Metric) {
	c.totalScrapes.Inc()
	defer func() {
		ch <- c.up
		ch <- c.totalScrapes
		ch <- c.jsonParseFailures
	}()

	nodeStatsResp, err := c.fetchAndDecodeNodeStats()
	if err != nil {
		c.up.Set(0)
		_ = level.Warn(c.logger).Log(
			"msg", "failed to fetch and decode node stats",
			"err", err,
		)
		return
	}
	c.up.Set(1)

	for _, node := range nodeStatsResp.Nodes {
		for _, metric := range c.nodeMetrics {
			ch <- prometheus.MustNewConstMetric(
				metric.Desc,
				metric.Type,
				metric.Value(node),
				metric.Labels(nodeStatsResp.ClusterName, node)...,
			)
		}

		// GC Stats
		for collector, gcStats := range node.JVM.GC.Collectors {
			for _, metric := range c.gcCollectionMetrics {
				ch <- prometheus.MustNewConstMetric(
					metric.Desc,
					metric.Type,
					metric.Value(gcStats),
					metric.Labels(nodeStatsResp.ClusterName, node, collector)...,
				)
			}
		}

		// Breaker stats
		for breaker, bstats := range node.Breakers {
			for _, metric := range c.breakerMetrics {
				ch <- prometheus.MustNewConstMetric(
					metric.Desc,
					metric.Type,
					metric.Value(bstats),
					metric.Labels(nodeStatsResp.ClusterName, node, breaker)...,
				)
			}
		}

		// Thread Pool stats
		for pool, pstats := range node.ThreadPool {
			for _, metric := range c.threadPoolMetrics {
				ch <- prometheus.MustNewConstMetric(
					metric.Desc,
					metric.Type,
					metric.Value(pstats),
					metric.Labels(nodeStatsResp.ClusterName, node, pool)...,
				)
			}
		}

		// File System Data Stats
		for _, fsDataStats := range node.FS.Data {
			for _, metric := range c.filesystemDataMetrics {
				ch <- prometheus.MustNewConstMetric(
					metric.Desc,
					metric.Type,
<<<<<<< HEAD
					metric.Value(fsDataStats),
					metric.Labels(nodeStatsResponse.ClusterName, node, fsDataStats.Mount, fsDataStats.Path)...,
=======
					metric.Value(fsStats),
					metric.Labels(nodeStatsResp.ClusterName, node, fsStats.Mount, fsStats.Path)...,
>>>>>>> c36d0a21
				)
			}
		}

		// File System IO Device Stats
		for _, fsIODeviceStats := range node.FS.IOStats.Devices {
			for _, metric := range c.filesystemIODeviceMetrics {
				ch <- prometheus.MustNewConstMetric(
					metric.Desc,
					metric.Type,
					metric.Value(fsIODeviceStats),
					metric.Labels(nodeStatsResponse.ClusterName, node, fsIODeviceStats.DeviceName)...,
				)
			}
		}

	}
}<|MERGE_RESOLUTION|>--- conflicted
+++ resolved
@@ -115,7 +115,6 @@
 	Labels func(cluster string, node NodeStatsNodeResponse, mount string, path string) []string
 }
 
-<<<<<<< HEAD
 type filesystemIODeviceMetric struct {
 	Type   prometheus.ValueType
 	Desc   *prometheus.Desc
@@ -123,9 +122,7 @@
 	Labels func(cluster string, node NodeStatsNodeResponse, device string) []string
 }
 
-=======
 // Nodes information struct
->>>>>>> c36d0a21
 type Nodes struct {
 	logger log.Logger
 	client *http.Client
@@ -1549,13 +1546,8 @@
 				ch <- prometheus.MustNewConstMetric(
 					metric.Desc,
 					metric.Type,
-<<<<<<< HEAD
 					metric.Value(fsDataStats),
-					metric.Labels(nodeStatsResponse.ClusterName, node, fsDataStats.Mount, fsDataStats.Path)...,
-=======
-					metric.Value(fsStats),
-					metric.Labels(nodeStatsResp.ClusterName, node, fsStats.Mount, fsStats.Path)...,
->>>>>>> c36d0a21
+					metric.Labels(nodeStatsResp.ClusterName, node, fsDataStats.Mount, fsDataStats.Path)...,
 				)
 			}
 		}
@@ -1567,7 +1559,7 @@
 					metric.Desc,
 					metric.Type,
 					metric.Value(fsIODeviceStats),
-					metric.Labels(nodeStatsResponse.ClusterName, node, fsIODeviceStats.DeviceName)...,
+					metric.Labels(nodeStatsResp.ClusterName, node, fsIODeviceStats.DeviceName)...,
 				)
 			}
 		}
